--- conflicted
+++ resolved
@@ -105,11 +105,9 @@
 wp_die( esc_html( $message ), '', array( 'back_link' => esc_html( $link_text ) ) ); // OK
 wp_die( esc_html( $message ), '', array( 'response' => 200 ) ); // OK
 
-<<<<<<< HEAD
 echo '<h2>', esc_html( $foo ), '</h2>'; // OK
 echo 'a', 'b'; // OK
 echo 'Hello, ', $foo; // Bad
 echo esc_html( $foo ), $bar; // Bad
-=======
-wp_die( -1 ); // OK
->>>>>>> 92e71e44
+
+wp_die( -1 ); // OK